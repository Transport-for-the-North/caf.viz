[build-system]
requires = ["setuptools>=64.0.0", "versioningit"]
build-backend = "setuptools.build_meta"

[project]
name = "caf.viz"
dynamic = ["version"]
description = "Python-based visualisation tools for transport data"
readme = "README.md"
license = { file = "LICENSE" }
requires-python = ">=3.10"
authors = [{ name = "Transport for the North" }]
classifiers = [
  "Programming Language :: Python :: 3 :: Only",
  "Programming Language :: Python :: 3.10",
  "Programming Language :: Python :: 3.11",
  "Programming Language :: Python :: 3.12",
]
dependencies = [
  "numpy>=1.19.0, <2.0.0",
  "pandas>=1.4.0, <2.0.0",
  "matplotlib>=3.8.2, <4.0.0",
]

[project.optional-dependencies]
lint = [
  "black>=22.6.0",
  "mypy>=1.0.0",
  "mypy_extensions>=1.0.0",
  "pydocstyle[toml]>=6.1.1",
  "pylint>=2.14.5",
]

test = [
  "pytest>=7.4.0",
  "pytest-cov>=4.1.0",
  "pytest-xdist>=3.3.1",
  "tox>=3.24.3",
]

[project.urls]
"Bug Tracker" = "https://github.com/Transport-for-the-North/caf.viz/issues"
Homepage = "https://github.com/Transport-for-the-North/caf.viz"
Source = "https://github.com/Transport-for-the-North/caf.viz"

# Packaging options
[tool.setuptools.packages.find]
where = ["src"]

[tool.setuptools.package-data]
"caf.viz" = ["py.typed"]

# Linters
[tool.black]
line-length = 95
target-version = ['py310']

[tool.pylint.messages_control]
disable = [
  "line-too-long",    # Compatibility with black
  "too-many-lines",
  "use-dict-literal",
  "use-list-literal",
]

[tool.isort]
profile = "black"
src_paths = ["src", "tests"]

skip = ["__init__.py", "_version.py"]
skip_glob = [".*"]

# Section commenting
import_heading_stdlib = "Built-Ins"
import_heading_thirdparty = "Third Party"
import_heading_firstparty = "Local Imports"

# Pylint settings
[tool.pylint.basic]
good-names = ["df", "fn", "ca", "tp", "to", "x", "x1", "x2", "i", "f", "q"]
extension-pkg-allow-list = ["pydantic"]

[tool.pylint.main]
ignore = ["__init__.py", "_version.py", "versioneer.py"]

[tool.pylint.design]
max-args = 10
max-attributes = 15
max-statements = 100

[tool.mypy]
packages = ["caf.viz"]
ignore_missing_imports = true
allow_redefinition = true

[tool.pydocstyle]
convention = "numpy"
match = '(?!_test)(?!test_)(?!__init__).*\.py'
add-ignore = [
  "D202", # Temporary compatibility with black
]

# Tests
[tool.pytest.ini_options]
<<<<<<< HEAD
addopts = "--cov=caf.viz --cov-report=xml"
markers = [
    "slow: marks tests as slow (deselect with '-m \"not slow\"')",
    "integration: integration tests, these may require manual checks of the outputs",
]
=======
pythonpath = ["src"]
addopts = '--cov=caf --cov-report=xml --doctest-modules -n auto'
doctest_optionflags = "NORMALIZE_WHITESPACE"
markers = ["serial: marks tests to not run in parallel"]

[tool.coverage.report]
include_namespace_packages = true

# Versioning
[tool.versioningit.vcs]
method = "git"
match = ["v*"]
default-tag = "0.0.1"

[tool.versioningit.onbuild]
source-file = "src/caf/viz/_version.py"
build-file = "caf/viz/_version.py"

[tool.versioningit.format]
distance = "{base_version}+{distance}.{vcs}{rev}"
dirty = "{base_version}+{distance}.{vcs}{rev}.dirty"
>>>>>>> 451b8714

distance-dirty = "{base_version}+{distance}.{vcs}{rev}.dirty"<|MERGE_RESOLUTION|>--- conflicted
+++ resolved
@@ -17,9 +17,12 @@
   "Programming Language :: Python :: 3.12",
 ]
 dependencies = [
-  "numpy>=1.19.0, <2.0.0",
-  "pandas>=1.4.0, <2.0.0",
-  "matplotlib>=3.8.2, <4.0.0",
+  "numpy>=1.19.0",
+  "pandas>=1.4.0",
+  "matplotlib>=3.8.2",
+  "scipy>=1.11.4",
+  "pydantic>=1.10.13,<2.0.0",
+  # TODO(MB) Update pydantic to v2
 ]
 
 [project.optional-dependencies]
@@ -102,17 +105,14 @@
 
 # Tests
 [tool.pytest.ini_options]
-<<<<<<< HEAD
-addopts = "--cov=caf.viz --cov-report=xml"
+pythonpath = ["src"]
+addopts = '--cov=caf --cov-report=xml --doctest-modules -n auto'
+doctest_optionflags = "NORMALIZE_WHITESPACE"
 markers = [
     "slow: marks tests as slow (deselect with '-m \"not slow\"')",
     "integration: integration tests, these may require manual checks of the outputs",
+    "serial: marks tests to not run in parallel",
 ]
-=======
-pythonpath = ["src"]
-addopts = '--cov=caf --cov-report=xml --doctest-modules -n auto'
-doctest_optionflags = "NORMALIZE_WHITESPACE"
-markers = ["serial: marks tests to not run in parallel"]
 
 [tool.coverage.report]
 include_namespace_packages = true
@@ -130,6 +130,5 @@
 [tool.versioningit.format]
 distance = "{base_version}+{distance}.{vcs}{rev}"
 dirty = "{base_version}+{distance}.{vcs}{rev}.dirty"
->>>>>>> 451b8714
 
 distance-dirty = "{base_version}+{distance}.{vcs}{rev}.dirty"