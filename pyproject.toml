[build-system]
requires = ["setuptools>=64.0.0", "versioningit"]
build-backend = "setuptools.build_meta"

[project]
name = "caf.viz"
dynamic = ["version"]
description = "Python-based visualisation tools for transport data"
readme = "README.md"
license = { file = "LICENSE" }
requires-python = ">=3.10"
authors = [{ name = "Transport for the North" }]
classifiers = [
  "Programming Language :: Python :: 3 :: Only",
  "Programming Language :: Python :: 3.10",
  "Programming Language :: Python :: 3.11",
  "Programming Language :: Python :: 3.12",
]
dependencies = [
  "numpy>=1.19.0",
  "pandas>=1.4.0",
  "matplotlib>=3.8.2",
<<<<<<< HEAD
  "scipy>=1.11.4",
  "pydantic>=2.0",
=======
>>>>>>> 0ac52ccb
]

[project.optional-dependencies]
lint = [
  "black>=22.6.0",
  "isort>=5.12.0",
  "mypy>=1.0.0",
  "mypy_extensions>=1.0.0",
  "pydocstyle[toml]>=6.1.1",
  "pylint>=2.14.5",
]

test = [
  "pytest>=7.4.0",
  "pytest-cov>=4.1.0",
  "pytest-xdist>=3.3.1",
]

[project.urls]
"Bug Tracker" = "https://github.com/Transport-for-the-North/caf.viz/issues"
Homepage = "https://github.com/Transport-for-the-North/caf.viz"
Source = "https://github.com/Transport-for-the-North/caf.viz"

# Packaging options
[tool.setuptools.packages.find]
where = ["src"]

[tool.setuptools.package-data]
"caf.viz" = ["py.typed"]

# Linters
[tool.black]
line-length = 95
target-version = ['py310']

[tool.pylint.messages_control]
disable = [
  "line-too-long",    # Compatibility with black
  "too-many-lines",
  "use-dict-literal",
  "use-list-literal",
]

[tool.isort]
profile = "black"
src_paths = ["src", "tests"]

skip = ["__init__.py", "_version.py"]
skip_glob = [".*"]

# Section commenting
import_heading_stdlib = "Built-Ins"
import_heading_thirdparty = "Third Party"
import_heading_firstparty = "Local Imports"

# Pylint settings
[tool.pylint.basic]
good-names = ["df", "fn", "ca", "tp", "to", "x", "x1", "x2", "i", "f", "q"]
extension-pkg-allow-list = ["pydantic"]

[tool.pylint.main]
ignore = ["__init__.py", "_version.py", "versioneer.py"]

[tool.pylint.design]
max-args = 10
max-attributes = 15
max-statements = 100

[tool.mypy]
packages = ["caf.viz"]
ignore_missing_imports = true
allow_redefinition = true

[tool.pydocstyle]
convention = "numpy"
match = '(?!_test)(?!test_)(?!__init__).*\.py'
add-ignore = [
  "D202", # Temporary compatibility with black
]

# Tests
[tool.pytest.ini_options]
pythonpath = ["src"]
addopts = '--cov=caf --cov-report=xml --doctest-modules -n auto'
doctest_optionflags = "NORMALIZE_WHITESPACE"
markers = [
  "slow: marks tests as slow (deselect with '-m \"not slow\"')",
  "integration: integration tests, these may require manual checks of the outputs",
  "serial: marks tests to not run in parallel",
]

[tool.coverage.report]
include_namespace_packages = true

# Versioning
[tool.versioningit.vcs]
method = "git"
match = ["v*"]
default-tag = "0.0.1"

[tool.versioningit.onbuild]
source-file = "src/caf/viz/_version.py"
build-file = "caf/viz/_version.py"

[tool.versioningit.format]
distance = "{base_version}+{distance}.{vcs}{rev}"
dirty = "{base_version}+{distance}.{vcs}{rev}.dirty"

distance-dirty = "{base_version}+{distance}.{vcs}{rev}.dirty"<|MERGE_RESOLUTION|>--- conflicted
+++ resolved
@@ -20,11 +20,8 @@
   "numpy>=1.19.0",
   "pandas>=1.4.0",
   "matplotlib>=3.8.2",
-<<<<<<< HEAD
   "scipy>=1.11.4",
   "pydantic>=2.0",
-=======
->>>>>>> 0ac52ccb
 ]
 
 [project.optional-dependencies]
