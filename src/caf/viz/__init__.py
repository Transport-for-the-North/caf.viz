<<<<<<< HEAD
from matplotlib import pyplot as _plt

from . import _version

__version__ = _version.get_versions()["version"]

_plt.style.use("caf.viz.tfn")

# Aliases
from caf.viz.xy_plot import XYPlotType, axes_plot_xy, plot_xy
=======
"""CAF package containing functionality for transport related visualisations."""
# TODO(MB) Write a more detailed description of the package
from ._version import __version__
>>>>>>> 451b8714
<|MERGE_RESOLUTION|>--- conflicted
+++ resolved
@@ -1,16 +1,10 @@
-<<<<<<< HEAD
+"""CAF package containing functionality for transport related visualisations."""
+# TODO(MB) Write a more detailed description of the package
 from matplotlib import pyplot as _plt
 
-from . import _version
-
-__version__ = _version.get_versions()["version"]
+from ._version import __version__
 
 _plt.style.use("caf.viz.tfn")
 
 # Aliases
-from caf.viz.xy_plot import XYPlotType, axes_plot_xy, plot_xy
-=======
-"""CAF package containing functionality for transport related visualisations."""
-# TODO(MB) Write a more detailed description of the package
-from ._version import __version__
->>>>>>> 451b8714
+from caf.viz.xy_plot import XYPlotType, axes_plot_xy, plot_xy